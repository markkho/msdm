--- conflicted
+++ resolved
@@ -148,7 +148,7 @@
         return self
         
 
-<<<<<<< HEAD
+
     def plot_initial_states(self, markersize=15):
         for i,agent in enumerate(self.gg.agents):
             self.agent_colors[agent["name"]] = AGENT_COLORS[i]
@@ -156,22 +156,11 @@
             self.agents[agent["name"]] = self.ax.plot(x + .5, y + .5,
                          markeredgecolor=self.agent_colors[agent["name"]],
                          marker="o",
-=======
-    def plot_initial_states(self, markersize=15, featurecolors=None):
-        if featurecolors is None:
-            featurecolors = {}
-        for agent in self.gg.agents:
-            x, y = agent['x'], agent['y']
-            self.ax.plot(x + .5, y + .5,
-                         markeredgecolor=featurecolors.get(agent['name'], 'cornflowerblue'),
-                         marker='o',
->>>>>>> c4a58b33
                          markersize=markersize,
                          markeredgewidth=2,
                          fillstyle='none')[0]
         return self
 
-<<<<<<< HEAD
     def plot_absorbing_states(self, markersize=30):
         for i,goal in enumerate(self.gg.goals):
             # sdict = dict(zip([v.name for v in s.variables], s.values))
@@ -186,20 +175,6 @@
                          markerfacecolor=marker_color,
                          marker='*',
                          fillstyle="full",
-=======
-    def plot_absorbing_states(self, markersize=15, featurecolors=None):
-        if featurecolors is None:
-            featurecolors = {}
-        for gi, goal in enumerate(self.gg.goals):
-            # sdict = dict(zip([v.name for v in s.variables], s.values))
-            # x, y = sdict['x'], sdict['y']
-            x, y = goal['x'], goal['y']
-            owners = reduce(lambda x,y: x+"_"+y,goal["owners"])
-            goalname = owners + f"_{gi}_goal"
-            self.ax.plot(x + .5, y + .5,
-                         markeredgecolor=featurecolors.get(goalname, 'cornflowerblue'),
-                         marker='x',
->>>>>>> c4a58b33
                          markersize=markersize,
                          markeredgewidth=2)
 
