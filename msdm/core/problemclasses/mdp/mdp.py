from abc import abstractmethod
from collections.abc import Hashable, Mapping, Iterable

from msdm.core.problemclasses.problemclass import ProblemClass
from msdm.core.distributions import Distribution
from msdm.core.utils.hashdictionary import HashDictionary, DefaultHashDictionary


class MarkovDecisionProcess(ProblemClass):
    @abstractmethod
    def next_state_dist(self, s, a) -> Distribution:
        pass

    @abstractmethod
    def reward(self, s, a, ns) -> float:
        pass

    @abstractmethod
    def actions(self, s) -> Iterable:
        pass

    @abstractmethod
    def initial_state_dist(self) -> Distribution:
        pass

    @abstractmethod
    def is_terminal(self, s):
        pass

    def hash_state(self, s) -> Hashable:
<<<<<<< HEAD
        return s

    def hash_action(self, a) -> Hashable:
        return a
=======
        return s #default to assuming hashable

    def hash_action(self, a) -> Hashable:
        return a #default to assuming hashable
>>>>>>> 1af920c8

    def _variable_map(self,
                      hashable,
                      hash_function=None,
                      default_value=None,
                      initialize_defaults=True):
        """Generic function for mapping variables"""
        if default_value is not None:
            return DefaultHashDictionary(
                default_value=default_value,
                initialize_defaults=initialize_defaults,
                hash_function=hash_function
            )
        if hashable:
            return {}
        else:
            return HashDictionary(hash_function=hash_function)

    def state_map(self, default_value=None) -> Mapping:
        """Creates a dictionary-like object where keys are states."""
        s0 = self.initial_state_dist().sample()
        if isinstance(s0, Hashable):
            return self._variable_map(
                hashable=True,
                default_value=default_value
            )
        return self._variable_map(
            hashable=False,
            hash_function=self.hash_state,
            default_value=default_value,
        )

    def action_map(self, default_value=None) -> Mapping:
        """Creates a dictionary-like object where keys are actions."""
        s0 = self.initial_state_dist().sample()
        a = next(iter(self.actions(s0)))
        if isinstance(a, Hashable):
            return self._variable_map(
                hashable=True,
                default_value=default_value
            )
        return self._variable_map(
            hashable=False,
            hash_function=self.hash_action,
            default_value=default_value,
        )

    def state_action_map(self, default_value=None):
        def make_action_map(s):
            return self.action_map(default_value=default_value)
        return self.state_map(default_value=make_action_map)<|MERGE_RESOLUTION|>--- conflicted
+++ resolved
@@ -28,17 +28,10 @@
         pass
 
     def hash_state(self, s) -> Hashable:
-<<<<<<< HEAD
-        return s
-
-    def hash_action(self, a) -> Hashable:
-        return a
-=======
         return s #default to assuming hashable
 
     def hash_action(self, a) -> Hashable:
         return a #default to assuming hashable
->>>>>>> 1af920c8
 
     def _variable_map(self,
                       hashable,
