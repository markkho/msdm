--- conflicted
+++ resolved
@@ -51,17 +51,9 @@
             mdp, heuristic=self.heuristic, iterations=self.iterations
         )
         res = self.res
-<<<<<<< HEAD
         res.policy = mdp.state_action_map()
         res.Q = mdp.state_action_map()
-        # res.policy = HashDictionary(mdp.hash_state)
-        # res.Q = HashDictionary(mdp.hash_state)
-        for s in sum(self.res.trials, []):
-=======
-        res.policy = AssignmentMap()
-        res.Q = AssignmentMap()
         for s in sum(self.res.trials, []) + [state for state, solved in res.solved.items() if solved]:
->>>>>>> ba5b9417
             if s in res.policy:
                 continue
 
@@ -76,53 +68,6 @@
         self.res = None
         return res
 
-<<<<<<< HEAD
-=======
-    def _bellman_update(self, mdp, s):
-        '''
-        Following Bonet & Geffner 2003, we only explicitly store value
-        and compute Q values and the policy from it, important in computing
-        the residual in _check_solved().
-        '''
-        self.res.V[s] = max(self.Q(mdp, s, a) for a in mdp.actions(s))
-
-    def Q(self, mdp, s, a):
-        if mdp.is_terminal(s):
-            return 0
-        q = 0
-        for ns, prob in iter_dist_prob(mdp.next_state_dist(s, a)):
-            future = 0
-            if not mdp.is_terminal(ns):
-                future = self.res.V[ns]
-            q += prob * (mdp.reward(s, a, ns) + future)
-        return q
-
-    def policy(self, mdp, s):
-        if s in self.res.action_orders:
-            action_list = self.res.action_orders[s]
-        else:
-            if self.randomize_action_order:
-                aa = mdp.actions(s)
-                action_list = [aa[i] for i in np.random.permutation(len(aa))]
-            else:
-                action_list = mdp.actions(s)
-            self.res.action_orders[s] = action_list
-        return max(action_list, key=lambda a: self.Q(mdp, s, a))
-
-    def expected_one_step_reward_heuristic(self, mdp):
-        '''
-        This admissible heuristic is a generally applicable one.
-        The heuristic value for a state is the best one-step reward.
-        '''
-        return lambda s: 0 if mdp.is_terminal(s) else max(
-            sum(
-                prob * mdp.reward(s, a, ns)
-                for ns, prob in iter_dist_prob(mdp.next_state_dist(s, a))
-            )
-            for a in mdp.action_dist(s).support
-        )
-
->>>>>>> ba5b9417
     def lrtdp(self, mdp, heuristic=None, iterations=None):
         # Ghallab, Nau, Traverso: Algorithm 6.17
         if heuristic is None:
